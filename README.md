# mcphub.nvim

[![Neovim](https://img.shields.io/badge/NeoVim-%2357A143.svg?&style=flat-square&logo=neovim&logoColor=white)](https://neovim.io)
[![Lua](https://img.shields.io/badge/Lua-2C2D72?style=flat-square&logo=lua&logoColor=white)](https://www.lua.org)
[![License: MIT](https://img.shields.io/badge/License-MIT-yellow.svg)](https://opensource.org/licenses/MIT)
[![PRs Welcome](https://img.shields.io/badge/PRs-welcome-brightgreen.svg)](./CONTRIBUTING.md)

A powerful Neovim plugin that integrates MCP (Model Context Protocol) servers into your workflow. Configure and manage MCP servers through a centralized config file while providing an intuitive UI for browsing, installing and testing tools and resources. Perfect for LLM integration, offering both programmatic API access and interactive testing capabilities through the `:MCPHub` command.

<div align="center">
<p>
<h4>MCP Hub UI</h4>
<video controls muted src="https://github.com/user-attachments/assets/22d14360-5994-455b-8789-4fffd2b598e2"></video>
</p>
</div>
<div align="center">
    <p>
    <h4>MCP Hub + <a href="https://github.com/yetone/avante.nvim">Avante</a> </h4>
    <video controls muted src="https://github.com/user-attachments/assets/e33fb5c3-7dbd-40b2-bec5-471a465c7f4d"></video>
    </p>
</div>
<div align="center">
<p>
<h4>Using <a href="https://github.com/olimorris/codecompanion.nvim">codecompanion</a></h4>
<video controls muted src="https://github.com/user-attachments/assets/cefce4bb-d07f-4423-8873-cf7d56656cd3"></video>
</p>
</div>

<div align="center">
<p>
<h4>🎉 Marketplace </h4>
<video controls muted src="https://github.com/user-attachments/assets/20a18abc-f2ba-436e-aab7-ea795f6e28d2"></video>
</p>
</div>

## :purple_heart: Sponsors

Thank you to the following people:

<p align="center">

<a href="https://github.com/yingmanwumen"><img src="https://github.com/yingmanwumen.png" width="60px" alt="yingmanwumen" /></a>
<a href="https://github.com/yetone"><img src="https://github.com/yetone.png" width="60px" alt="Yetone" /></a>
<a href="https://github.com/omarcresp"><img src="https://github.com/omarcresp.png" width="60px" alt="omarcresp" /></a>

</p>

## ✨ Features

- **Simple single-command interface** (`:MCPHub`)
- **Integrated Hub view** for managing servers and tools
  - Dynamically enable/disable servers and tools to optimize token usage
  - Start/stop servers with persistent state
  - Enable/disable specific tools per server
  - Configure custom instructions per server
  - State persists across restarts
- **Marketplace Integration**
  - Browse available MCP servers with details and stats
  - Sort, filter by category, and search servers
  - View server documentation and installation guides
  - One-click installation via Avante/CodeCompanion
- **Interactive Testing**
  - Real-time tool testing interface
  - Resource browsing and access
  - Built-in documentation and help
- **Performance and Reliability**
  - Parallel startup for improved performance
  - Automatic server lifecycle management
  - Smart shutdown handling with configurable delay
- **Developer-friendly**
  - Both sync and async operations supported
  - Clean client registration/cleanup
  - Comprehensive API for tool and resource access

## 📦 Installation

Using [lazy.nvim](https://github.com/folke/lazy.nvim):

```lua
{
    "ravitemer/mcphub.nvim",
    dependencies = {
        "nvim-lua/plenary.nvim",  -- Required for Job and HTTP requests
    },
<<<<<<< HEAD
    -- cmd = "MCPHub", -- lazily start the hub when `MCPHub` is called
    build = "build.lua", -- Installs mcp-hub locally
    config = function()
        require("mcphub").setup({
            -- Required options
            port = 3000,  -- Port for MCP Hub server
            config = vim.fn.expand("~/mcpservers.json"),  -- Absolute path to config file

            -- Optional options
            on_ready = function(hub)
                -- Called when hub is ready
            end,
            on_error = function(err)
                -- Called on errors
            end,
            log = {
                level = vim.log.levels.WARN,
                to_file = false,
                file_path = nil,
                prefix = "MCPHub"
            },
        })
    end
=======
    -- comment the following line to ensure hub will be ready at the earliest
    cmd = "MCPHub",  -- lazy load by default
    build = "npm install -g mcp-hub@latest",  -- Installs required mcp-hub npm module
    -- uncomment this if you don't want mcp-hub to be available globally or can't use -g
    -- build = "bundled_build.lua",  -- Use this and set use_bundled_binary = true in opts  (see Advanced configuration)
    opts = {}  -- zero-config setup
}
```

<details>
<summary>Advanced Configuration</summary>

### Default Config

All options are optional with sensible defaults. Here's a complete example with all available options:

```lua
opts = {
    port = 37373,  -- Default port for MCP Hub
    config = vim.fn.expand("~/.config/mcphub/servers.json"),  -- Absolute path to config file location
    -- Logging configuration
    log = {
        level = vim.log.levels.WARN,
        to_file = false,
        file_path = nil,
        prefix = "MCPHub"
    },

    -- Event callbacks
    on_ready = function(hub)
        -- Called when hub is ready
    end,
    on_error = function(err)
        -- Called on errors
    end,

    --set this to true when using build = "bundled_build.lua"
    use_bundled_binary = false,  -- Uses bundled mcp-hub instead of global installation

    -- Custom Server command configuration (auto-configured if use_bundled_binary = true)
    cmd = "mcp-hub", -- The command to invoke the MCP Hub Server
    cmdArgs = {},    -- Additional arguments for the command

    -- Common command configurations (when not using bundled binary):
    -- 1. Global installation (default):
    --   cmd = "mcp-hub"
    --   cmdArgs = {}
    -- 2. Local npm package:
    --   cmd = "node"
    --   cmdArgs = {"/path/to/node_modules/mcp-hub/dist/cli.js"}
    -- 3. Custom binary:
    --   cmd = "/usr/local/bin/custom-mcp-hub"
    --   cmdArgs = {"--custom-flag"}
>>>>>>> d282862a
}
```

### Server Configuration

The config file (`~/.config/mcphub/servers.json`) defines your MCP servers. Here's an example:

```json
{
  "mcpServers": {
    "fetch": {
      "command": "uvx",
      "args": ["mcp-server-fetch"]
    },
    "todoist": {
      "command": "npx",
      "args": ["-y", "@abhiz123/todoist-mcp-server"],
      "disabled": true,
      "env": {
        "TODOIST_API_TOKEN": "your-api-token-here"
      }
    }
  }
}
```

- `command`: The command to run the server
- `args`: Command arguments as array
- `disabled`: Optional boolean to disable server
- `disabled_tools`: Optional array of tool names to disable
- `env`: Optional environment variables
- `custom_instructions`: Optional custom instructions for the server

</details>

### Requirements

- Neovim >= 0.8.0
- Node.js >= 18.0.0
- [plenary.nvim](https://github.com/nvim-lua/plenary.nvim)
- [mcp-hub](https://github.com/ravitemer/mcp-hub) (automatically installed via build command)

## 🚀 Usage

1. Open the MCPHub UI to manage servers, test tools and monitor status:

```vim
:MCPHub
```

You can:

- Start/stop servers directly from the Hub view
- Enable/disable specific tools for each server
- Test tools and resources interactively
- Monitor server status and logs

2. Use the hub instance in your code:

```lua
local hub = mcphub.get_hub_instance()

-- Call a tool (sync)
local response, err = hub:call_tool("server-name", "tool-name", {
    param1 = "value1"
}, {
    return_text = true -- Parse response to LLM-suitable text
})

-- Call a tool (async)
hub:call_tool("server-name", "tool-name", {
    param1 = "value1"
}, {
    return_text = true,
    callback = function(response, err)
        -- Use response
    end
})

-- Access resource (sync)
local response, err = hub:access_resource("server-name", "resource://uri", {
    return_text = true
})

-- Get prompt helpers for system prompts
local prompts = hub:get_prompts()
-- prompts.active_servers: Lists currently active servers
-- prompts.use_mcp_tool: Instructions for tool usage with example
-- prompts.access_mcp_resource: Instructions for resource access with example
```

## 🔌 Extensions

MCPHub.nvim provides extensions that integrate with popular Neovim chat plugins. These extensions allow you to use MCP tools and resources directly within your chat interfaces.

### Available Extensions

#### CodeCompanion Integration

Add MCP capabilities to CodeCompanion.

Add it as a dependency to load the plugin before codecompanion:

```lua
{
  "olimorris/codecompanion.nvim",
  dependencies = {
    "nvim-lua/plenary.nvim",
    "nvim-treesitter/nvim-treesitter",
    "ravitemer/mcphub.nvim"
  },
},
```

- Please note there are some breaking changes with codecompanion v13 in the way we configure tools.

```lua
  require("codecompanion").setup({
    strategies = {
        chat = {
            tools = {
                ["mcp"] = {
                    -- calling it in a function would prevent mcphub from being loaded before it's needed
                    callback = function() return require("mcphub.extensions.codecompanion") end,
                    description = "Call tools and resources from the MCP Servers",
                    opts = {
                      requires_approval = true,
                    }
                }
            }
        }
    }
  })
```

See the [extensions/](lua/mcphub/extensions/) folder for more examples and implementation details.

#### Avante Integration

Add MCP capabilities to Avante.

⚠️ **Tool Conflicts**: [Disable any built-in Avante tools](https://github.com/yetone/avante.nvim#disable-tools) that might conflict with enabled MCP servers to prevent duplicate functionality or unexpected behavior.

##### Setup

Add MCP capabilities to Avante by including the MCP tool in your setup:

```lua
require("avante").setup({
    -- other config
    -- The system_prompt type supports both a string and a function that returns a string. Using a function here allows dynamically updating the prompt with mcphub
    system_prompt = function()
        local hub = require("mcphub").get_hub_instance()
        return hub:get_active_servers_prompt()
    end,
    -- The custom_tools type supports both a list and a function that returns a list. Using a function here prevents requiring mcphub before it's loaded
    custom_tools = function()
        return {
            require("mcphub.extensions.avante").mcp_tool(),
        }
    end,
})
```

Note: You can also access the Express server directly at http://localhost:[port]/api

## 🔧 Troubleshooting


1. **Environment Requirements**

   - Ensure these are installed as they're required by most MCP servers:
     ```bash
     node --version    # Should be >= 18.0.0
     python --version  # Should be installed
     uvx --version    # Should be installed
     ```
   - Most server commands use `npx` or `uvx` - verify these work in your terminal

2. **Port Issues**

   - If you get `EADDRINUSE` error, kill the existing process:
     ```bash
     lsof -i :[port]  # Find process ID
     kill [pid]       # Kill the process
     ```

3. **Configuration File**

   - Ensure config path is absolute
   - Verify file contains valid JSON with `mcpServers` key
   - Check server-specific configuration requirements
   - Validate server command and args are correct for your system

4. **MCP Server Issues**

   - Validate server configurations using either:
     - [MCP Inspector](https://github.com/modelcontextprotocol/inspector): GUI tool for verifying server operation
     - [mcp-cli](https://github.com/wong2/mcp-cli): Command-line tool for testing servers with config files
   - Check server logs in MCPHub UI (Logs view)
   - Test tools and resources individually to isolate issues

5. **Need Help?**
   - First try testing it with [minimal.lua](https://gist.github.com/ravitemer/c85d69542bdfd1a45c6a9849301e4388) 
   - Feel free to open an [Issue](https://github.com/ravitemer/mcphub.nvim/issues) for bugs or doubts
   - Create a [Discussion](https://github.com/ravitemer/mcphub.nvim/discussions) for questions, showcase, or feature requests

## 🔄 How It Works

MCPHub.nvim uses an Express server to manage MCP servers and handle client requests:

1. When `setup()` is called:

   - Checks for mcp-hub command installation
   - Verifies version compatibility
   - Starts mcp-hub with provided port and config file
   - Creates Express server at localhost:[port]

2. After successful setup:

   - Calls on_ready callback with hub instance
   - Hub instance provides REST API interface
   - UI updates in real-time via `:MCPHub` command

3. Express Server Features:

   - Manages MCP server configurations
   - Handles tool execution requests
   - Provides resource access
   - Multi-client support
   - Automatic cleanup

4. When Neovim instances close:
   - Unregister as clients
   - Last client triggers shutdown timer
   - Timer cancels if new client connects

This architecture ensures:

- Consistent server management
- Real-time status monitoring
- Efficient resource usage
- Clean process handling
- Multiple client support

### Architecture Flows

##### Server Lifecycle

```mermaid
sequenceDiagram
    participant N1 as First Neovim
    participant N2 as Other Neovims
    participant S as MCP Hub Server

    Note over N1,S: First Client Connection
    N1->>S: Check if Running
    activate S
    S-->>N1: Not Running
    N1->>S: start_hub()
    Note over S: Server Start
    S-->>N1: Ready Signal
    N1->>S: Register Client
    S-->>N1: Registration OK

    Note over N2,S: Other Clients
    N2->>S: Check if Running
    S-->>N2: Running
    N2->>S: Register Client
    S-->>N2: Registration OK

    Note over N1,S: Server stays active

    Note over N2,S: Client Disconnection
    N2->>S: Unregister Client
    S-->>N2: OK
    Note over S: Keep Running

    Note over N1,S: Last Client Exit
    N1->>S: Unregister Client
    S-->>N1: OK
    Note over S: Grace Period
    Note over S: Auto Shutdown
    deactivate S
```

##### Request flow

```mermaid
sequenceDiagram
    participant N as Neovim
    participant P as Plugin
    participant S as MCP Hub Server
    N->>P: start_hub()
    P->>S: Health Check
    alt Server Not Running
        P->>S: Start Server
        S-->>P: Ready Signal
    end
    P->>S: Register Client
    S-->>P: Registration OK
    N->>P: :MCPHub
    P->>S: Get Status
    S-->>P: Server Status
    P->>N: Display UI
```

##### Cleanup flow

```mermaid
flowchart LR
    A[VimLeavePre] -->|Trigger| B[Stop Hub]
    B -->|If Ready| C[Unregister Client]
    C -->|Last Client| D[Server Auto-shutdown]
    C -->|Other Clients| E[Server Continues]
    B --> F[Clear State]
    F --> G[Ready = false]
    F --> H[Owner = false]
```

##### API Flow

```mermaid
sequenceDiagram
    participant C as Chat Plugin
    participant H as Hub Instance
    participant S as MCP Server
    C->>H: call_tool()
    H->>H: Check Ready
    alt Not Ready
        H-->>C: Error: Not Ready
    end
    H->>S: POST /tools
    S-->>H: Tool Result
    H-->>C: Return Result
    Note over C,S: Similar flow for resources

    C->>H: access_resource()
    H->>H: Check Ready
    H->>S: POST /resources
    S-->>H: Resource Data
    H-->>C: Return Data
```

## 🚧 TODO

- [ ] Neovim MCP Server (kind of) with better editing, diffs, terminal integration etc (Ideas are welcome)
- [ ] Enhanced help view with comprehensive documentation

## 👏 Acknowledgements

Thanks to:

- [cline/mcp-marketplace](https://github.com/cline/mcp-marketplace) for providing the marketplace api
- [nui.nvim](https://github.com/MunifTanjim/nui.nvim) for inspiring our text highlighting utilities<|MERGE_RESOLUTION|>--- conflicted
+++ resolved
@@ -82,31 +82,6 @@
     dependencies = {
         "nvim-lua/plenary.nvim",  -- Required for Job and HTTP requests
     },
-<<<<<<< HEAD
-    -- cmd = "MCPHub", -- lazily start the hub when `MCPHub` is called
-    build = "build.lua", -- Installs mcp-hub locally
-    config = function()
-        require("mcphub").setup({
-            -- Required options
-            port = 3000,  -- Port for MCP Hub server
-            config = vim.fn.expand("~/mcpservers.json"),  -- Absolute path to config file
-
-            -- Optional options
-            on_ready = function(hub)
-                -- Called when hub is ready
-            end,
-            on_error = function(err)
-                -- Called on errors
-            end,
-            log = {
-                level = vim.log.levels.WARN,
-                to_file = false,
-                file_path = nil,
-                prefix = "MCPHub"
-            },
-        })
-    end
-=======
     -- comment the following line to ensure hub will be ready at the earliest
     cmd = "MCPHub",  -- lazy load by default
     build = "npm install -g mcp-hub@latest",  -- Installs required mcp-hub npm module
@@ -160,7 +135,6 @@
     -- 3. Custom binary:
     --   cmd = "/usr/local/bin/custom-mcp-hub"
     --   cmdArgs = {"--custom-flag"}
->>>>>>> d282862a
 }
 ```
 
