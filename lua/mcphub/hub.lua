local Error = require("mcphub.errors")
local Job = require("plenary.job")
local State = require("mcphub.state")
local curl = require("plenary.curl")
local handlers = require("mcphub.utils.handlers")
local log = require("mcphub.utils.log")
local prompt_utils = require("mcphub.utils.prompt")
local utils = require("mcphub.utils")
local validation = require("mcphub.validation")

-- Default timeouts
local QUICK_TIMEOUT = 1000 -- 1s for quick operations like health checks
local TOOL_TIMEOUT = 30000 -- 30s for tool calls
local RESOURCE_TIMEOUT = 30000 -- 30s for resource access

--- @class MCPHub
--- @field port number The port number for the MCP Hub server
--- @field config string Path to the MCP servers configuration file
--- @field cmd string The cmd to invoke the MCP Hub server
--- @field cmdArgs table The args to pass to the cmd to spawn the server
--- @field ready boolean Whether the connection to server is ready
--- @field server_job Job|nil The server process job if we started it
--- @field client_id string Unique identifier for this client
--- @field is_owner boolean Whether this instance started the server
--- @field is_shutting_down boolean Whether we're in the process of shutting down
local MCPHub = {}
MCPHub.__index = MCPHub

local function url_encode(str)
    if type(str) ~= "number" then
        str = str:gsub("\r?\n", "\r\n")
        str = str:gsub("([^%w%-%.%_%~ ])", function(c)
            return string.format("%%%02X", c:byte())
        end)
        str = str:gsub(" ", "+")
        return str
    else
        return str
    end
end
--- Create a new MCPHub instance
--- @param opts table Configuration options
--- @return MCPHub Instance of MCPHub
function MCPHub:new(opts)
    local self = setmetatable({}, MCPHub)

    -- Set up instance fields
    self.port = opts.port
    self.config = opts.config
    self.cmd = opts.cmd
    self.cmdArgs = opts.cmdArgs
    self.ready = false
    self.server_job = nil
    self.is_owner = false -- Whether we started the server
    self.is_shutting_down = false

    -- Generate unique client ID
    self.client_id = string.format("%s_%s_%s", vim.fn.getpid(), vim.fn.localtime(), vim.fn.rand())

    -- Update state
    State:update({
        server_state = {
            status = "disconnected",
            started_at = nil,
            pid = nil,
        },
    }, "server")

    return self
end

--- Start the MCP Hub server
--- @param opts? { on_ready: function, on_error: function }
function MCPHub:start(opts, restart_callback)
    opts = opts or State.config

    -- Update state
    State:update({
        server_state = {
            status = "connecting",
        },
    }, "server")
    local has_called_restart_callback = false

    -- Check if server is already running
    self:check_server(function(is_running)
        if is_running then
            log.debug("Server already running")
            self:handle_server_ready(opts)
            return
        end

        -- Start new server
        -- We're starting the server, mark as owner
        self.is_owner = true

        local node_bin = require("mcphub.utils").get_bundled_mcp_path()

        self.server_job = Job:new({
<<<<<<< HEAD
            command = node_bin,
            args = { "--port", tostring(self.port), "--config", self.config },
=======
            command = self.cmd,
            args = utils.clean_args({ self.cmdArgs, "--port", tostring(self.port), "--config", self.config }),
>>>>>>> d282862a
            detached = true,
            on_stdout = vim.schedule_wrap(function(_, data)
                if has_called_restart_callback == false then
                    if restart_callback then
                        restart_callback(true)
                        has_called_restart_callback = true
                    end
                end
                handlers.ProcessHandlers.handle_output(data, self, opts)
            end),
            on_stderr = vim.schedule_wrap(function(_, data)
                handlers.ProcessHandlers.handle_output(data, self, opts)
            end),
            on_exit = vim.schedule_wrap(function(j, code)
                if code ~= 0 then
                    self:handle_server_error("Server process exited with code " .. (code or ""), opts)
                end
                State:update({
                    server_state = {
                        status = "disconnected",
                        pid = nil,
                    },
                }, "server")

                self.ready = false
                self.server_job = nil
            end),
        })

        self.server_job:start()
    end)
end

--- Handle server ready state
--- @param opts? { on_ready: function, on_error: function }
function MCPHub:handle_server_ready(opts)
    self.ready = true
    opts = opts or {}

    -- Update state
    State:update({
        server_state = {
            status = "connected",
            started_at = vim.loop.now(),
            pid = self.server_job and self.server_job.pid,
        },
    }, "server")

    -- update the state
    self:get_health({
        callback = function(response, err)
            if err then
                if self:is_ready() then
                    local health_err = Error("SERVER", Error.Types.SERVER.HEALTH_CHECK, "Health check failed", {
                        error = err,
                    })
                    State:add_error(health_err)
                end
            else
                State:update({
                    server_state = vim.tbl_extend("force", State.server_state, {
                        servers = response.servers or {},
                    }),
                }, "server")
                self:handle_servers_updated()

                -- Register client
                self:register_client({
                    callback = function(response, reg_err)
                        if reg_err then
                            local err = Error("SERVER", Error.Types.SERVER.CONNECTION, "Client registration failed", {
                                error = reg_err,
                            })
                            State:add_error(err)
                            if opts.on_error then
                                opts.on_error(tostring(err))
                            end
                            return
                        end

                        -- Fetch marketplace catalog after successful registration
                        self:get_marketplace_catalog()

                        if opts.on_ready then
                            opts.on_ready(self)
                        end
                    end,
                })
            end
        end,
    })
end

function MCPHub:handle_server_error(msg, opts)
    -- Create proper error object for server errors
    if not self.is_shutting_down then -- Prevent error logging during shutdown
        if opts.on_error then
            opts.on_error(tostring(err))
        end
    end
end

--- Check if server is running and handle connection
--- @param callback? function Optional callback(is_running: boolean)
--- @return boolean If no callback is provided, returns is_running
function MCPHub:check_server(callback)
    log.debug("Checking Server")
    if self:is_ready() then
        callback(true)
        return
    end

    -- Quick health check
    local opts = {
        timeout = QUICK_TIMEOUT,
        skip_ready_check = true,
    }

    opts.callback = function(response, err)
        if err then
            log.debug("Error while get health in check_server")
            callback(false)
        else
            local is_hub_server = response and response.server_id == "mcp-hub" and response.status == "ok"
            log.debug("Got health response in check_server, is_hub_server? " .. tostring(is_hub_server))
            callback(is_hub_server)
        end
    end

    self:get_health(opts)
end

--- Register client with server
--- @param opts? { callback?: function } Optional callback(response: table|nil, error?: string)
function MCPHub:register_client(opts)
    return self:api_request(
        "POST",
        "client/register",
        vim.tbl_extend("force", {
            body = {
                clientId = self.client_id,
            },
        }, opts or {})
    )
end

--- Get server status information
--- @param opts? { callback?: function } Optional callback(response: table|nil, error?: string)
--- @return table|nil, string|nil If no callback is provided, returns response and error
function MCPHub:get_health(opts)
    return self:api_request("GET", "health", opts)
end

--- Get server information if available
--- @param name string Server name
--- @param opts? { callback?: function } Optional callback(response: table|nil, error?: string)
--- @return table|nil, string|nil If no callback is provided, returns response and error
function MCPHub:get_server_info(name, opts)
    return self:api_request("GET", string.format("servers/%s/info", url_encode(name)), opts)
end

--- Start a disabled/disconnected MCP server
---@param name string Server name to start
---@param opts? { callback?: function } Optional callback(response: table|nil, error?: string)
---@return table|nil, string|nil If no callback is provided, returns response and error
function MCPHub:start_mcp_server(name, opts)
    opts = opts or {}

    -- First update state to show connecting
    if self:is_ready() then
        for i, server in ipairs(State.server_state.servers) do
            if server.name == name then
                State.server_state.servers[i].status = "connecting"
                break
            end
        end
        State:notify_subscribers({
            server_state = true,
        }, "server")
    end

    self:update_server_config(name, {
        disabled = false,
    })
    -- Call start endpoint
    return self:api_request("POST", string.format("servers/%s/start", url_encode(name)), {
        callback = function(response, err)
            self:refresh()
            if opts.callback then
                opts.callback(response, err)
            end
        end,
    })
end

--- Stop an MCP server
---@param name string Server name to stop
---@param disable boolean Whether to disable the server
---@param opts? { callback?: function } Optional callback(response: table|nil, error?: string)
---@return table|nil, string|nil If no callback is provided, returns response and error
function MCPHub:stop_mcp_server(name, disable, opts)
    opts = opts or {}

    -- First update state to show disconnecting
    if self:is_ready() then
        for i, server in ipairs(State.server_state.servers) do
            if server.name == name then
                State.server_state.servers[i].status = "disconnecting"
                break
            end
        end
        State:notify_subscribers({
            server_state = true,
        }, "server")
    end

    self:update_server_config(name, {
        disabled = disable or false,
    })
    -- Call stop endpoint
    return self:api_request("POST", string.format("servers/%s/stop", url_encode(name)), {
        query = disable and {
            disable = "true",
        } or nil,
        callback = function(response, err)
            self:refresh()
            if opts.callback then
                opts.callback(response, err)
            end
        end,
    })
end

--- Call a tool on a server
--- @param server_name string
--- @param tool_name string
--- @param args table
--- @param opts? { callback?: function, timeout?: number } Optional callback(response: table|nil, error?: string) and timeout in ms (default 30s)
--- @return table|nil, string|nil If no callback is provided, returns response and error
function MCPHub:call_tool(server_name, tool_name, args, opts)
    opts = opts or {}
    if opts.callback then
        local original_callback = opts.callback
        opts.callback = function(response, err)
            if opts.parse_response == true then
                response = prompt_utils.parse_tool_response(response)
            end
            original_callback(response, err)
        end
    end
    -- ensure args is treated as an object in json
    local arguments = args or {}
    if vim.tbl_isempty(arguments) then
        -- add a property that will force encoding as an object
        arguments.__object = true
    end

    local response, err = self:api_request(
        "POST",
        string.format("servers/%s/tools", url_encode(server_name)),
        vim.tbl_extend("force", {
            timeout = opts.timeout or TOOL_TIMEOUT,
            body = {
                tool = tool_name,
                arguments = arguments,
            },
        }, opts)
    )
    -- handle sync calls
    if opts.callback == nil then
        return (opts.parse_response == true and prompt_utils.parse_tool_response(response) or response), err
    end
end

--- Access a server resource
--- @param server_name string
--- @param uri string
--- @param opts? { callback?: function, timeout?: number } Optional callback(response: table|nil, error?: string) and timeout in ms (default 30s)
--- @return table|nil, string|nil If no callback is provided, returns response and error
function MCPHub:access_resource(server_name, uri, opts)
    opts = opts or {}
    if opts.callback then
        local original_callback = opts.callback
        opts.callback = function(response, err)
            if opts.parse_response == true then
                response = prompt_utils.parse_resource_response(response)
            end
            original_callback(response, err)
        end
    end
    local response, err = self:api_request(
        "POST",
        string.format("servers/%s/resources", url_encode(server_name)),
        vim.tbl_extend("force", {
            timeout = opts.timeout or RESOURCE_TIMEOUT,
            body = {
                uri = uri,
            },
        }, opts)
    )
    -- handle sync calls
    if opts.callback == nil then
        return (opts.parse_response == true and prompt_utils.parse_resource_response(response) or response), err
    end
end

--- API request helper
--- @param method string HTTP method
--- @param path string API path
--- @param opts? { body?: table, timeout?: number, skip_ready_check?: boolean, callback?: function, query?: table }
--- @return table|nil, string|nil If no callback is provided, returns response and error
function MCPHub:api_request(method, path, opts)
    opts = opts or {}
    local callback = opts.callback

    -- Build URL with query parameters if any
    local url = string.format("http://localhost:%d/api/%s", self.port, path)
    if opts.query then
        local params = {}
        for k, v in pairs(opts.query) do
            table.insert(params, k .. "=" .. v)
        end
        url = url .. "?" .. table.concat(params, "&")
    end

    -- Prepare request options
    local request_opts = {
        url = url,
        method = method,
        timeout = opts.timeout or QUICK_TIMEOUT,
        headers = {
            ["Content-Type"] = "application/json",
            ["Accept"] = "application/json",
        },
        on_error = vim.schedule_wrap(function(err)
            log.debug(string.format("Error while making request to %s: %s", path, vim.inspect(err)))
            local error = handlers.ResponseHandlers.process_error(err)
            if not self:is_ready() and path == "health" then
                callback(nil, tostring(error))
            else
                State:add_error(error)
            end
        end),
    }
    if opts.body then
        request_opts.body = vim.fn.json_encode(opts.body)
    end

    -- Only skip ready check for health check
    if not opts.skip_ready_check and not self.ready and path ~= "health" then
        local err = Error("SERVER", Error.Types.SERVER.INVALID_STATE, "MCP Hub not ready")
        State:add_error(err)
        if callback then
            callback(nil, tostring(err))
            return
        else
            return nil, tostring(err)
        end
    end

    -- Process response
    local function process_response(response)
        local curl_error = handlers.ResponseHandlers.handle_curl_error(response, request_opts)
        if curl_error then
            State:add_error(curl_error)
            if callback then
                callback(nil, tostring(curl_error))
                return
            else
                return nil, tostring(curl_error)
            end
        end

        local http_error = handlers.ResponseHandlers.handle_http_error(response, request_opts)
        if http_error then
            State:add_error(http_error)
            if callback then
                callback(nil, tostring(http_error))
                return
            else
                return nil, tostring(http_error)
            end
        end

        local result, parse_error = handlers.ResponseHandlers.parse_json(response.body, request_opts)
        if parse_error then
            State:add_error(parse_error)
            if callback then
                callback(nil, tostring(parse_error))
                return
            else
                return nil, tostring(parse_error)
            end
        end

        if callback then
            callback(result)
        else
            return result
        end
    end

    if callback then
        -- Async mode
        curl.request(vim.tbl_extend("force", request_opts, {
            callback = vim.schedule_wrap(function(response)
                process_response(response)
            end),
        }))
    else
        -- Sync mode
        return process_response(curl.request(request_opts))
    end
end

--- Update server configuration in the MCP config file
---@param server_name string Name of the server to update
---@param updates table Key-value pairs to update in the server config (command, args, env, disabled)
---@return boolean, string|nil Returns success status and error message if any
--- Load and validate config file
---@private
function MCPHub:load_config()
    -- Validate and read current config
    local result = validation.validate_config_file(self.config)
    if not result.ok then
        return false, tostring(result.error)
    end

    return result
end

function MCPHub:handle_servers_updated()
    State:emit("servers_updated", { prompt = self:get_active_servers_prompt(), hub = self })
end

function MCPHub:handle_capability_updates(data)
    local server = data.server
    if not server then
        return
    end
    for _, s in ipairs(State.server_state.servers) do
        if s.name == server then
            if data.type == "TOOL" then
                s.capabilities.tools = data.tools or {}
                State:emit("tool_list_changed", { server = data.server, hub = self, tools = data.tools })
            elseif data.type == "RESOURCE" then
                s.capabilities.resources = data.resources or {}
                s.capabilities.resourceTemplates = data.resourceTemplates or {}
                State:emit("resource_list_changed", {
                    server = data.server,
                    hub = self,
                    resources = data.resources,
                    resourceTemplates = data.resourceTemplates,
                })
            end
            break
        end
    end
    State:notify_subscribers({
        server_state = true,
    }, "server")
end

--- Update server configuration in the MCP config file
---@param server_name string Name of the server to update
---@param updates table|nil Key-value pairs to update in the server config or nil to remove
---@param opts? { callback?: function } Optional callback(success: boolean)
---@return boolean, string|nil Returns success status and error message if any
function MCPHub:update_server_config(server_name, updates, opts)
    opts = opts or {}
    -- Load and validate current config
    local result = self:load_config()
    if not result.ok then
        return false, tostring(result.error)
    end

    local config = result.json
    -- Ensure mcpServers exists
    config.mcpServers = config.mcpServers or {}

    if updates then
        -- Update mode: merge updates with existing config
        config.mcpServers[server_name] = vim.tbl_deep_extend("force", config.mcpServers[server_name] or {}, updates)
    else
        -- Remove mode: delete server config
        config.mcpServers[server_name] = nil
    end

    -- Write updated config back to file
    local json_str = utils.pretty_json(vim.json.encode(config))
    local file = io.open(self.config, "w")
    if not file then
        return false, "Failed to open config file for writing"
    end

    file:write(json_str)
    file:close()

    -- Update State
    State:update({
        servers_config = config.mcpServers,
    }, "setup")

    return true
end

--- Remove server configuration
---@param mcpId string Server ID to remove
---@param opts? { callback?: function } Optional callback(success: boolean)
---@return boolean, string|nil Returns success status and error message if any
function MCPHub:remove_server_config(mcpId, opts)
    -- Use update_server_config with nil updates to remove
    return self:update_server_config(mcpId, nil, opts)
end

function MCPHub:update_tool_config(server_name, tool_name, disable)
    -- Get current config for the server
    local result = self:load_config()
    if not result.ok then
        return false, tostring(result.error)
    end

    local server_config = result.json.mcpServers[server_name] or {}
    local disabled_tools = server_config.disabled_tools or {}
    local is_disabled = vim.tbl_contains(disabled_tools, tool_name)

    -- Update disabled_tools list based on desired state
    if disable and not is_disabled then
        table.insert(disabled_tools, tool_name)
    elseif not disable and is_disabled then
        for i, name in ipairs(disabled_tools) do
            if name == tool_name then
                table.remove(disabled_tools, i)
                break
            end
        end
    end

    -- Update server config using existing function
    return self:update_server_config(server_name, {
        disabled_tools = disabled_tools,
    })
end

function MCPHub:stop()
    self.is_shutting_down = true

    -- Unregister client
    self:api_request("POST", "client/unregister", {
        body = {
            clientId = self.client_id,
        },
    })

    -- if self.is_owner then
    --     if self.server_job then
    --         self.server_job:shutdown()
    --     end
    -- end

    State:update({
        server_state = {
            status = "disconnected",
            pid = nil,
        },
    }, "server")

    -- Clear state
    self.ready = false
    self.is_owner = false
    self.is_shutting_down = false
    self.server_job = nil
end

function MCPHub:is_ready()
    return self.ready
end

function MCPHub:refresh()
    if not self:ensure_ready() then
        return
    end
    local response, err = self:get_health()
    if err then
        local health_err = Error("SERVER", Error.Types.SERVER.HEALTH_CHECK, "Refresh failed", {
            error = err,
        })
        State:add_error(health_err)
        return false
    else
        State:update({
            server_state = vim.tbl_extend("force", State.server_state, {
                servers = response.servers or {},
            }),
        }, "server")
        self:handle_servers_updated()
        return true
    end
end

function MCPHub:hard_refresh()
    if not self:ensure_ready() then
        return
    end
    local response, err = self:api_request("GET", "refresh")
    if err then
        local health_err = Error("SERVER", Error.Types.SERVER.HEALTH_CHECK, "Hard Refresh failed", {
            error = err,
        })
        State:add_error(health_err)
        return false
    else
        State:update({
            server_state = vim.tbl_extend("force", State.server_state, {
                servers = response.servers or {},
            }),
        }, "server")
        self:handle_servers_updated()
        return true
    end
end

function MCPHub:restart(callback)
    if not self:ensure_ready() then
        return
    end
    if self.is_owner then
        self:stop()
        State:reset()
        self:start(nil, callback)
    else
        vim.notify("Only the owner can restart the server", vim.log.levels.INFO)
        self:refresh()
        callback(true)
    end
end

function MCPHub:ensure_ready()
    if not self:is_ready() then
        log.error("Server not ready. Make sure you call display after ensuring the mcphub is ready.")
        return false
    end
    return true
end

--- Get servers with their tools filtered based on server config
---@return table[] Array of connected servers with disabled tools filtered out
function MCPHub:get_servers()
    if not self:ensure_ready() then
        return {}
    end
    local filtered_servers = {}
    for _, server in ipairs(State.server_state.servers or {}) do
        if server.status == "connected" then
            local server_config = State.servers_config[server.name] or {}
            local disabled_tools = server_config.disabled_tools or {}

            -- Create a copy of the server with filtered tools
            local filtered_server = vim.deepcopy(server)
            if filtered_server.capabilities and filtered_server.capabilities.tools then
                -- Filter out disabled tools
                filtered_server.capabilities.tools = vim.tbl_filter(function(tool)
                    return not vim.tbl_contains(disabled_tools, tool.name)
                end, filtered_server.capabilities.tools)
            end
            table.insert(filtered_servers, filtered_server)
        end
    end
    return filtered_servers
end

function MCPHub:get_active_servers_prompt()
    if not self:ensure_ready() then
        return ""
    end
    return prompt_utils.get_active_servers_prompt(self:get_servers())
end

function MCPHub:get_use_mcp_tool_prompt(opts)
    if not self:ensure_ready() then
        return ""
    end
    return prompt_utils.get_use_mcp_tool_prompt(opts)
end

function MCPHub:get_access_mcp_resource_prompt(opts)
    if not self:ensure_ready() then
        return ""
    end
    return prompt_utils.get_access_mcp_resource_prompt(opts)
end

function MCPHub:get_state()
    return State
end

--- Get all MCP system prompts
---@param opts? {use_mcp_tool_example?: string, access_mcp_resource_example?: string}
---@return {active_servers: string|nil, use_mcp_tool: string|nil, access_mcp_resource: string|nil}
function MCPHub:get_prompts(opts)
    if not self:ensure_ready() then
        return {}
    end
    opts = opts or {}
    return {
        active_servers = self:get_active_servers_prompt(),
        use_mcp_tool = prompt_utils.get_use_mcp_tool_prompt(opts.use_mcp_tool_example),
        access_mcp_resource = prompt_utils.get_access_mcp_resource_prompt(opts.access_mcp_resource_example),
    }
end

--- Get marketplace catalog with filters
--- @param opts? { search?: string, category?: string, sort?: string, callback?: function, timeout?: number }
--- @return table|nil, string|nil If no callback is provided, returns response and error
function MCPHub:get_marketplace_catalog(opts)
    opts = opts or {}
    local query = {}

    -- Add filters to query if provided
    if opts.search then
        query.search = opts.search
    end
    if opts.category then
        query.category = opts.category
    end
    if opts.sort then
        query.sort = opts.sort
    end

    State:update({
        marketplace_state = {
            status = "loading",
        },
    }, "marketplace")
    -- Make request with market-specific error handling
    return self:api_request("GET", "marketplace", {
        timeout = opts.timeout or TOOL_TIMEOUT,
        query = query,
        callback = function(response, err)
            if err then
                local market_err = Error(
                    "MARKETPLACE",
                    Error.Types.MARKETPLACE.FETCH_ERROR,
                    "Failed to fetch marketplace catalog",
                    { error = err }
                )
                State:update({
                    marketplace_state = {
                        status = "error",
                    },
                }, "marketplace")
                return
            end

            -- Update marketplace state
            State:update({
                marketplace_state = {
                    status = "idle",
                    catalog = {
                        items = response.items or {},
                        last_updated = response.timestamp,
                    },
                },
            }, "marketplace")
        end,
    })
end

--- Get detailed information about a marketplace server
--- @param mcpId string The server's unique identifier
--- @param opts? { callback?: function, timeout?: number }
--- @return table|nil, string|nil If no callback is provided, returns response and error
function MCPHub:get_marketplace_server_details(mcpId, opts)
    opts = opts or {}

    -- Check if we have cached details that are still valid
    local cached = State.marketplace_state.server_details[mcpId]
    if cached then
        return cached
    end
    -- Fetch fresh details
    return self:api_request("POST", "marketplace/details", {
        timeout = opts.timeout or TOOL_TIMEOUT,
        body = { mcpId = mcpId },
        callback = function(response, err)
            if err then
                local market_err = Error(
                    "MARKETPLACE",
                    Error.Types.MARKETPLACE.FETCH_ERROR,
                    "Failed to fetch server details",
                    { mcpId = mcpId, error = err }
                )
                State:add_error(market_err)
                -- Keep server details as nil to indicate error state
            else
                -- Update state with new details
                State:update({
                    marketplace_state = {
                        server_details = {
                            [mcpId] = {
                                data = response.server,
                                timestamp = vim.loop.now(),
                            },
                        },
                    },
                }, "marketplace")
            end
        end,
    })
end

return MCPHub<|MERGE_RESOLUTION|>--- conflicted
+++ resolved
@@ -97,13 +97,8 @@
         local node_bin = require("mcphub.utils").get_bundled_mcp_path()
 
         self.server_job = Job:new({
-<<<<<<< HEAD
-            command = node_bin,
-            args = { "--port", tostring(self.port), "--config", self.config },
-=======
             command = self.cmd,
             args = utils.clean_args({ self.cmdArgs, "--port", tostring(self.port), "--config", self.config }),
->>>>>>> d282862a
             detached = true,
             on_stdout = vim.schedule_wrap(function(_, data)
                 if has_called_restart_callback == false then
