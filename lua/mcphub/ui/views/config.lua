---@brief [[
--- Config view for MCPHub UI
--- Shows MCP server configurations
---@brief ]]
local NuiLine = require("mcphub.utils.nuiline")
local Text = require("mcphub.utils.text")
local View = require("mcphub.ui.views.base")

---@class ConfigView:View
---@field current_tab_index number Currently selected tab index
---@field config_files string[] List of config file paths
local ConfigView = setmetatable({}, {
    __index = View,
})
ConfigView.__index = ConfigView

function ConfigView:new(ui)
    local instance = View:new(ui, "config") -- Create base view with name
    instance.current_tab_index = 1
    instance.config_files = {}
    return setmetatable(instance, ConfigView)
end

function ConfigView:before_enter()
    View.before_enter(self)

    -- Get active config files from ConfigManager
    local ConfigManager = require("mcphub.utils.config_manager")
    self.config_files = ConfigManager.get_active_config_files()

    -- Reverse the order of config files for tab display
    local reversed_files = {}
    for i = #self.config_files, 1, -1 do
        table.insert(reversed_files, self.config_files[i])
    end
    self.config_files = reversed_files

    -- Ensure we have a valid tab index
    if #self.config_files == 0 then
        self.current_tab_index = 1
    else
        self.current_tab_index = math.min(self.current_tab_index, #self.config_files)
    end

    -- Build keymaps based on available files
    self.keymaps = {
        ["e"] = {
            action = function()
                if #self.config_files > 0 then
                    local current_file = self.config_files[self.current_tab_index]
                    self.ui:toggle()
                    vim.cmd("edit " .. current_file)
                else
                    vim.notify("No configuration file available", vim.log.levels.ERROR)
                end
            end,
            desc = "Edit config",
        },
    }

    -- Add tab navigation keymaps only if multiple files exist
    if #self.config_files > 1 then
        self.keymaps["<Tab>"] = {
            action = function()
                self.current_tab_index = (self.current_tab_index % #self.config_files) + 1
                self:draw()
            end,
            desc = "Next tab",
        }
        -- self.keymaps["<S-Tab>"] = {
        --     action = function()
        --         self.current_tab_index = ((self.current_tab_index - 2) % #self.config_files) + 1
        --         self:draw()
        --     end,
        --     desc = "Previous tab",
        -- }
    end
end

function ConfigView:get_initial_cursor_position()
    -- Position at start of server configurations
    local lines = self:render_header()

    -- Add tab bar height if we have multiple files
    if #self.config_files > 0 then
        return #lines + 4 -- header + tab bar + separator
    else
        return #lines + 3 -- header + file info
    end
end

function ConfigView:render()
    -- Get base header
    local lines = self:render_header(false)

    if #self.config_files == 0 then
        -- No config files available
        table.insert(lines, Text.pad_line(NuiLine():append("No configuration files available", Text.highlights.warn)))
        return lines
    end

    -- Render tab bar if multiple files
    if #self.config_files > 0 then
        local tabs = {}
        for i, file_path in ipairs(self.config_files) do
            local file_name = vim.fn.fnamemodify(file_path, ":t") -- Get just filename
            local icon = Text.icons.folder -- Default to workspace/project icon

            -- Last file is treated as global
            if i == #self.config_files then
                icon = Text.icons.globe
            end

            table.insert(tabs, {
                text = icon .. " " .. file_name,
                selected = i == self.current_tab_index,
            })
        end

        table.insert(lines, Text.create_tab_bar(tabs, self:get_width()))
        table.insert(lines, Text.empty_line())
    end

    -- Show current file path
    local current_file = self.config_files[self.current_tab_index]
    if current_file then
        local file_line = NuiLine():append(Text.icons.file .. " " .. current_file, Text.highlights.muted)
        table.insert(lines, Text.pad_line(file_line))
    end

    table.insert(lines, Text.empty_line())

    -- Get and validate current file content
    local ConfigManager = require("mcphub.utils.config_manager")
    local file_content = ConfigManager.get_file_content_json(current_file)

    if not file_content then
        table.insert(lines, self:center(NuiLine():append("Failed to load configuration file", Text.highlights.error)))
        table.insert(lines, Text.empty_line())
    else
        -- Show file content with JSON highlighting
        vim.list_extend(lines, Text.render_json(file_content))
    end

<<<<<<< HEAD
=======
    if file_validation.json then
        -- Show file content
        -- vim.list_extend(
        --     lines,
        --     vim.tbl_map(Text.pad_line, Text.multiline(Text.render_json(file_validation.content), Text.highlights.muted))
        -- )
        vim.list_extend(lines, Text.render_json(file_validation.content, { use_jq = true }))
    end
>>>>>>> af9d6d4f
    return lines
end

return ConfigView<|MERGE_RESOLUTION|>--- conflicted
+++ resolved
@@ -139,20 +139,9 @@
         table.insert(lines, Text.empty_line())
     else
         -- Show file content with JSON highlighting
-        vim.list_extend(lines, Text.render_json(file_content))
+        vim.list_extend(lines, Text.render_json(file_content, { use_jq = true }))
     end
 
-<<<<<<< HEAD
-=======
-    if file_validation.json then
-        -- Show file content
-        -- vim.list_extend(
-        --     lines,
-        --     vim.tbl_map(Text.pad_line, Text.multiline(Text.render_json(file_validation.content), Text.highlights.muted))
-        -- )
-        vim.list_extend(lines, Text.render_json(file_validation.content, { use_jq = true }))
-    end
->>>>>>> af9d6d4f
     return lines
 end
 
