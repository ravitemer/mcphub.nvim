--- conflicted
+++ resolved
@@ -4,8 +4,4 @@
 *.avanterules
 bundled/
 wiki/
-<<<<<<< HEAD
-
-=======
->>>>>>> d282862a
 .r*